# Copyright 2025 The Newton Developers
#
# Licensed under the Apache License, Version 2.0 (the "License");
# you may not use this file except in compliance with the License.
# You may obtain a copy of the License at
#
#     http://www.apache.org/licenses/LICENSE-2.0
#
# Unless required by applicable law or agreed to in writing, software
# distributed under the License is distributed on an "AS IS" BASIS,
# WITHOUT WARRANTIES OR CONDITIONS OF ANY KIND, either express or implied.
# See the License for the specific language governing permissions and
# limitations under the License.
# ==============================================================================

import warp as wp

<<<<<<< HEAD
from . import support
=======
from . import math
>>>>>>> ce0ecbcb
from . import types
from .warp_util import event_scope

wp.config.enable_backward = False


@wp.func
def _update_efc_row(
  m: types.Model,
  d: types.Data,
  efcid: wp.int32,
  pos_aref: wp.float32,
  pos_imp: wp.float32,
  invweight: wp.float32,
  solref: wp.vec2f,
  solimp: types.vec5,
  margin: wp.float32,
  Jqvel: float,
  frictionloss: float,
):
  # Calculate kbi
  timeconst = solref[0]
  dampratio = solref[1]
  dmin = solimp[0]
  dmax = solimp[1]
  width = solimp[2]
  mid = solimp[3]
  power = solimp[4]

  # TODO(team): wp.static?
  if not (m.opt.disableflags & types.DisableBit.REFSAFE.value):
    timeconst = wp.max(timeconst, 2.0 * m.opt.timestep)

  dmin = wp.clamp(dmin, types.MJ_MINIMP, types.MJ_MAXIMP)
  dmax = wp.clamp(dmax, types.MJ_MINIMP, types.MJ_MAXIMP)
  width = wp.max(types.MJ_MINVAL, width)
  mid = wp.clamp(mid, types.MJ_MINIMP, types.MJ_MAXIMP)
  power = wp.max(1.0, power)

  # See https://mujoco.readthedocs.io/en/latest/modeling.html#solver-parameters
  k = 1.0 / (dmax * dmax * timeconst * timeconst * dampratio * dampratio)
  b = 2.0 / (dmax * timeconst)
  k = wp.where(solref[0] <= 0, -solref[0] / (dmax * dmax), k)
  b = wp.where(solref[1] <= 0, -solref[1] / dmax, b)

  imp_x = wp.abs(pos_imp) / width
  imp_a = (1.0 / wp.pow(mid, power - 1.0)) * wp.pow(imp_x, power)
  imp_b = 1.0 - (1.0 / wp.pow(1.0 - mid, power - 1.0)) * wp.pow(1.0 - imp_x, power)
  imp_y = wp.where(imp_x < mid, imp_a, imp_b)
  imp = dmin + imp_y * (dmax - dmin)
  imp = wp.clamp(imp, dmin, dmax)
  imp = wp.where(imp_x > 1.0, dmax, imp)

  # Update constraints
  d.efc.D[efcid] = 1.0 / wp.max(invweight * (1.0 - imp) / imp, types.MJ_MINVAL)
  d.efc.aref[efcid] = -k * imp * pos_aref - b * Jqvel
  d.efc.pos[efcid] = pos_aref + margin
  d.efc.margin[efcid] = margin
  d.efc.frictionloss[efcid] = frictionloss


<<<<<<< HEAD
=======
@wp.func
def _jac(
  m: types.Model,
  d: types.Data,
  point: wp.vec3,
  bodyid: wp.int32,
  dofid: wp.int32,
  worldid: wp.int32,
) -> Tuple[wp.vec3f, wp.vec3f]:
  dof_bodyid = m.dof_bodyid[dofid]
  in_tree = int(dof_bodyid == 0)
  parentid = bodyid
  while parentid != 0:
    if parentid == dof_bodyid:
      in_tree = 1
      break
    parentid = m.body_parentid[parentid]

  if not in_tree:
    return wp.vec3f(0.0, 0.0, 0.0), wp.vec3f(0.0, 0.0, 0.0)

  offset = point - wp.vec3(d.subtree_com[worldid, m.body_rootid[bodyid]])

  cdof = d.cdof[worldid, dofid]
  cdof_ang = wp.spatial_top(cdof)
  cdof_lin = wp.spatial_bottom(cdof)

  jacp = cdof_lin + wp.cross(cdof_ang, offset)
  jacr = cdof_ang

  return jacp, jacr


@wp.kernel
def _efc_equality_connect(
  m: types.Model,
  d: types.Data,
):
  """Calculates constraint rows for connect equality constraints."""

  worldid, i_eq_connect_adr = wp.tid()
  i_eq = m.eq_connect_adr[i_eq_connect_adr]
  if not d.eq_active[worldid, i_eq]:
    return

  efcid = wp.atomic_add(d.nefc, 0, 3)
  wp.atomic_add(d.ne, 0, 3)
  for i in range(wp.static(3)):
    d.efc.worldid[efcid + i] = worldid

  data = m.eq_data[i_eq]
  anchor1 = wp.vec3f(data[0], data[1], data[2])
  anchor2 = wp.vec3f(data[3], data[4], data[5])

  if m.nsite and m.eq_objtype[i_eq] == wp.static(types.ObjType.SITE.value):
    # body1id stores the index of site_bodyid.
    body1id = m.site_bodyid[m.eq_obj1id[i_eq]]
    body2id = m.site_bodyid[m.eq_obj2id[i_eq]]
    pos1 = d.site_xpos[worldid, m.eq_obj1id[i_eq]]
    pos2 = d.site_xpos[worldid, m.eq_obj2id[i_eq]]
  else:
    body1id = m.eq_obj1id[i_eq]
    body2id = m.eq_obj2id[i_eq]
    pos1 = d.xpos[worldid, body1id] + d.xmat[worldid, body1id] @ anchor1
    pos2 = d.xpos[worldid, body2id] + d.xmat[worldid, body2id] @ anchor2

  # error is difference in global positions
  pos = pos1 - pos2

  # compute Jacobian difference (opposite of contact: 0 - 1)
  Jqvel = wp.vec3f(0.0, 0.0, 0.0)
  for dofid in range(m.nv):  # TODO: parallelize
    jacp1, _ = _jac(m, d, pos1, body1id, dofid, worldid)
    jacp2, _ = _jac(m, d, pos2, body2id, dofid, worldid)
    j1mj2 = jacp1 - jacp2
    d.efc.J[efcid, dofid] = j1mj2[0]
    d.efc.J[efcid + 1, dofid] = j1mj2[1]
    d.efc.J[efcid + 2, dofid] = j1mj2[2]
    Jqvel += j1mj2 * d.qvel[worldid, dofid]

  invweight = m.body_invweight0[body1id, 0] + m.body_invweight0[body2id, 0]
  pos_imp = wp.length(pos)

  for i in range(3):
    _update_efc_row(
      m,
      d,
      efcid + i,
      pos[i],
      pos_imp,
      invweight,
      m.eq_solref[i_eq],
      m.eq_solimp[i_eq],
      wp.float32(0.0),
      Jqvel[i],
      0.0,
    )


>>>>>>> ce0ecbcb
@wp.kernel
def _efc_equality_joint(
  m: types.Model,
  d: types.Data,
):
  worldid, i_eq_joint_adr = wp.tid()
  i_eq = m.eq_jnt_adr[i_eq_joint_adr]
  if not d.eq_active[worldid, i_eq]:
    return

  efcid = wp.atomic_add(d.nefc, 0, 1)
  wp.atomic_add(d.ne, 0, 1)
  d.efc.worldid[efcid] = worldid

  jntid_1 = m.eq_obj1id[i_eq]
  jntid_2 = m.eq_obj2id[i_eq]
  data = m.eq_data[i_eq]
  dofadr1 = m.jnt_dofadr[jntid_1]
  qposadr1 = m.jnt_qposadr[jntid_1]
  d.efc.J[efcid, dofadr1] = 1.0

  if jntid_2 > -1:
    # Two joint constraint
    qposadr2 = m.jnt_qposadr[jntid_2]
    dofadr2 = m.jnt_dofadr[jntid_2]
    dif = d.qpos[worldid, qposadr2] - m.qpos0[qposadr2]

    # Horner's method for polynomials
    rhs = data[0] + dif * (data[1] + dif * (data[2] + dif * (data[3] + dif * data[4])))
    deriv_2 = data[1] + dif * (
      2.0 * data[2] + dif * (3.0 * data[3] + dif * 4.0 * data[4])
    )

    pos = d.qpos[worldid, qposadr1] - m.qpos0[qposadr1] - rhs
    Jqvel = d.qvel[worldid, dofadr1] - d.qvel[worldid, dofadr2] * deriv_2
    invweight = m.dof_invweight0[dofadr1] + m.dof_invweight0[dofadr2]

    d.efc.J[efcid, dofadr2] = -deriv_2
  else:
    # Single joint constraint
    pos = d.qpos[worldid, qposadr1] - m.qpos0[qposadr1] - data[0]
    Jqvel = d.qvel[worldid, dofadr1]
    invweight = m.dof_invweight0[dofadr1]

  # Update constraint parameters
  _update_efc_row(
    m,
    d,
    efcid,
    pos,
    pos,
    invweight,
    m.eq_solref[i_eq],
    m.eq_solimp[i_eq],
    wp.float32(0.0),
    Jqvel,
    0.0,
  )


@wp.kernel
def _efc_friction(
  m: types.Model,
  d: types.Data,
):
  # TODO(team): tendon
  worldid, dofid = wp.tid()

  if m.dof_frictionloss[dofid] <= 0.0:
    return

  efcid = wp.atomic_add(d.nefc, 0, 1)
  wp.atomic_add(d.nf, 0, 1)
  d.efc.worldid[efcid] = worldid

  d.efc.J[efcid, dofid] = 1.0
  Jqvel = d.qvel[worldid, dofid]

  _update_efc_row(
    m,
    d,
    efcid,
    0.0,
    0.0,
    m.dof_invweight0[dofid],
    m.dof_solref[dofid],
    m.dof_solimp[dofid],
    0.0,
    Jqvel,
    m.dof_frictionloss[dofid],
  )


@wp.kernel
def _efc_equality_weld(
  m: types.Model,
  d: types.Data,
):
  worldid, i_eq_weld_adr = wp.tid()
  i_eq = m.eq_wld_adr[i_eq_weld_adr]
  if not d.eq_active[worldid, i_eq]:
    return

  efcid = wp.atomic_add(d.nefc, 0, 6)
  wp.atomic_add(d.ne, 0, 6)
  for i in range(wp.static(6)):
    d.efc.worldid[efcid + i] = worldid

  is_site = m.eq_objtype[i_eq] == wp.static(types.ObjType.SITE.value) and m.nsite > 0

  obj1id = m.eq_obj1id[i_eq]
  obj2id = m.eq_obj2id[i_eq]

  data = m.eq_data[i_eq]
  anchor1 = wp.vec3(data[0], data[1], data[2])
  anchor2 = wp.vec3(data[3], data[4], data[5])
  relpose = wp.quat(data[6], data[7], data[8], data[9])
  torquescale = data[10]

  if is_site:
    # body1id stores the index of site_bodyid.
    body1id = m.site_bodyid[obj1id]
    body2id = m.site_bodyid[obj2id]
    pos1 = d.site_xpos[worldid, obj1id]
    pos2 = d.site_xpos[worldid, obj2id]

    quat = math.mul_quat(d.xquat[worldid, body1id], m.site_quat[obj1id])
    quat1 = math.quat_inv(math.mul_quat(d.xquat[worldid, body2id], m.site_quat[obj2id]))

  else:
    body1id = obj1id
    body2id = obj2id
    pos1 = d.xpos[worldid, body1id] + d.xmat[worldid, body1id] @ anchor2
    pos2 = d.xpos[worldid, body2id] + d.xmat[worldid, body2id] @ anchor1

    quat = math.mul_quat(d.xquat[worldid, body1id], relpose)
    quat1 = math.quat_inv(d.xquat[worldid, body2id])

  # compute Jacobian difference (opposite of contact: 0 - 1)
  Jqvelp = wp.vec3f(0.0, 0.0, 0.0)
  Jqvelr = wp.vec3f(0.0, 0.0, 0.0)

  for dofid in range(m.nv):  # TODO: parallelize
    jacp1, jacr1 = _jac(m, d, pos1, body1id, dofid, worldid)
    jacp2, jacr2 = _jac(m, d, pos2, body2id, dofid, worldid)

    jacdifp = jacp1 - jacp2
    for i in range(wp.static(3)):
      d.efc.J[efcid + i, dofid] = jacdifp[i]

    jacdifr = (jacr1 - jacr2) * torquescale
    jacdifrq = math.mul_quat(math.quat_mul_axis(quat1, jacdifr), quat)
    jacdifr = 0.5 * wp.vec3(jacdifrq[1], jacdifrq[2], jacdifrq[3])

    for i in range(wp.static(3)):
      d.efc.J[efcid + 3 + i, dofid] = jacdifr[i]

    Jqvelp += jacdifp * d.qvel[worldid, dofid]
    Jqvelr += jacdifr * d.qvel[worldid, dofid]

  # error is difference in global position and orientation
  cpos = pos1 - pos2

  crotq = math.mul_quat(quat1, quat)  # copy axis components
  crot = wp.vec3(crotq[1], crotq[2], crotq[3]) * torquescale

  invweight_t = m.body_invweight0[body1id, 0] + m.body_invweight0[body2id, 0]

  pos_imp = wp.sqrt(wp.length_sq(cpos) + wp.length_sq(crot))

  solref = m.eq_solref[i_eq]
  solimp = m.eq_solimp[i_eq]

  for i in range(3):
    _update_efc_row(
      m,
      d,
      efcid + i,
      cpos[i],
      pos_imp,
      invweight_t,
      solref,
      solimp,
      0.0,
      Jqvelp[i],
      0.0,
    )

  invweight_r = m.body_invweight0[body1id, 1] + m.body_invweight0[body2id, 1]

  for i in range(3):
    _update_efc_row(
      m,
      d,
      efcid + 3 + i,
      crot[i],
      pos_imp,
      invweight_r,
      solref,
      solimp,
      0.0,
      Jqvelr[i],
      0.0,
    )


@wp.kernel
def _efc_limit_slide_hinge(
  m: types.Model,
  d: types.Data,
):
  worldid, jntlimitedid = wp.tid()
  jntid = m.jnt_limited_slide_hinge_adr[jntlimitedid]

  qpos = d.qpos[worldid, m.jnt_qposadr[jntid]]
  jnt_range = m.jnt_range[jntid]
  dist_min, dist_max = qpos - jnt_range[0], jnt_range[1] - qpos
  pos = wp.min(dist_min, dist_max) - m.jnt_margin[jntid]
  active = pos < 0

  if active:
    lid = wp.atomic_add(d.nl, 0, 1)
    efcid = lid + d.nefc[0]
    d.efc.worldid[efcid] = worldid

    dofadr = m.jnt_dofadr[jntid]

    J = float(dist_min < dist_max) * 2.0 - 1.0
    d.efc.J[efcid, dofadr] = J
    Jqvel = J * d.qvel[worldid, dofadr]

    _update_efc_row(
      m,
      d,
      efcid,
      pos,
      pos,
      m.dof_invweight0[dofadr],
      m.jnt_solref[jntid],
      m.jnt_solimp[jntid],
      m.jnt_margin[jntid],
      Jqvel,
      0.0,
    )


@wp.kernel
def _efc_limit_ball(
  m: types.Model,
  d: types.Data,
):
  worldid, jntlimitedid = wp.tid()
  jntid = m.jnt_limited_ball_adr[jntlimitedid]
  qposadr = m.jnt_qposadr[jntid]

  qpos = d.qpos[worldid]
  jnt_quat = wp.quat(
    qpos[qposadr + 0], qpos[qposadr + 1], qpos[qposadr + 2], qpos[qposadr + 3]
  )
  axis_angle = math.quat_to_vel(jnt_quat)
  axis, angle = math.normalize_with_norm(axis_angle)
  jnt_margin = m.jnt_margin[jntid]
  jnt_range = m.jnt_range[jntid]

  pos = wp.max(jnt_range[0], jnt_range[1]) - angle - jnt_margin
  active = pos < 0

  if active:
    lid = wp.atomic_add(d.nl, 0, 1)
    efcid = lid + d.nefc[0]
    d.efc.worldid[efcid] = worldid

    dofadr = m.jnt_dofadr[jntid]

    d.efc.J[efcid, dofadr + 0] = -axis[0]
    d.efc.J[efcid, dofadr + 1] = -axis[1]
    d.efc.J[efcid, dofadr + 2] = -axis[2]

    Jqvel = -axis[0] * d.qvel[worldid, dofadr + 0]
    Jqvel -= axis[1] * d.qvel[worldid, dofadr + 1]
    Jqvel -= axis[2] * d.qvel[worldid, dofadr + 2]

    _update_efc_row(
      m,
      d,
      efcid,
      pos,
      pos,
      m.dof_invweight0[dofadr],
      m.jnt_solref[jntid],
      m.jnt_solimp[jntid],
      jnt_margin,
      Jqvel,
      0.0,
    )


@wp.kernel
def _efc_limit_tendon(
  m: types.Model,
  d: types.Data,
):
  worldid, tenlimitedid = wp.tid()
  tenid = m.tendon_limited_adr[tenlimitedid]

  ten_range = m.tendon_range[tenid]
  length = d.ten_length[worldid, tenid]
  dist_min, dist_max = length - ten_range[0], ten_range[1] - length
  ten_margin = m.tendon_margin[tenid]
  pos = wp.min(dist_min, dist_max) - ten_margin
  active = pos < 0

  if active:
    lid = wp.atomic_add(d.nl, 0, 1)
    efcid = d.nefc[0] + lid
    d.efc.worldid[efcid] = worldid

    Jqvel = float(0.0)
    scl = float(dist_min < dist_max) * 2.0 - 1.0

    adr = m.tendon_adr[tenid]
    if m.wrap_type[adr] == wp.static(types.WrapType.JOINT.value):
      ten_num = m.tendon_num[tenid]
      for i in range(ten_num):
        dofadr = m.jnt_dofadr[m.wrap_objid[adr + i]]
        J = scl * d.ten_J[worldid, tenid, dofadr]
        d.efc.J[efcid, dofadr] = J
        Jqvel += J * d.qvel[worldid, dofadr]
    else:
      for i in range(m.nv):
        J = scl * d.ten_J[worldid, tenid, i]
        d.efc.J[efcid, i] = J
        Jqvel += J * d.qvel[worldid, i]

    _update_efc_row(
      m,
      d,
      efcid,
      pos,
      pos,
      m.tendon_invweight0[tenid],
      m.tendon_solref_lim[tenid],
      m.tendon_solimp_lim[tenid],
      ten_margin,
      Jqvel,
      0.0,
    )


@wp.kernel
def _efc_contact_pyramidal(
  m: types.Model,
  d: types.Data,
):
  conid, dimid = wp.tid()

  if conid >= d.ncon[0]:
    return

  condim = d.contact.dim[conid]

  if condim == 1 and dimid > 0:
    return
  elif condim > 1 and dimid >= 2 * (condim - 1):
    return

  includemargin = d.contact.includemargin[conid]
  pos = d.contact.dist[conid] - includemargin
  active = pos < 0

  if active:
    efcid = wp.atomic_add(d.nefc, 0, 1)
    worldid = d.contact.worldid[conid]
    d.efc.worldid[efcid] = worldid

    geom = d.contact.geom[conid]
    body1 = m.geom_bodyid[geom[0]]
    body2 = m.geom_bodyid[geom[1]]

    con_pos = d.contact.pos[conid]
    frame = d.contact.frame[conid]

    # pyramidal has common invweight across all edges
    invweight = m.body_invweight0[body1, 0] + m.body_invweight0[body2, 0]

    if condim > 1:
      dimid2 = dimid / 2 + 1

      friction = d.contact.friction[conid]
      fri0 = friction[0]
      frii = friction[dimid2 - 1]
      invweight = invweight + fri0 * fri0 * invweight
      invweight = invweight * 2.0 * fri0 * fri0 / m.opt.impratio

    Jqvel = float(0.0)
    for i in range(m.nv):
      J = float(0.0)
      Ji = float(0.0)
      jac1p, jac1r = _jac(m, d, con_pos, body1, i, worldid)
      jac2p, jac2r = _jac(m, d, con_pos, body2, i, worldid)
      jacp_dif = jac2p - jac1p
      for xyz in range(3):
<<<<<<< HEAD
        jac1p, jac1r = support.jac(m, d, con_pos, xyz, body1, i, worldid)
        jac2p, jac2r = support.jac(m, d, con_pos, xyz, body2, i, worldid)
        jacp_dif = jac2p - jac1p

        J += frame[0, xyz] * jacp_dif
=======
        J += frame[0, xyz] * jacp_dif[xyz]
>>>>>>> ce0ecbcb

        if condim > 1:
          if dimid2 < 3:
            Ji += frame[dimid2, xyz] * jacp_dif[xyz]
          else:
            Ji += frame[dimid2 - 3, xyz] * (jac2r[xyz] - jac1r[xyz])

      if condim > 1:
        if dimid % 2 == 0:
          J += Ji * frii
        else:
          J -= Ji * frii

      d.efc.J[efcid, i] = J
      Jqvel += J * d.qvel[worldid, i]

    _update_efc_row(
      m,
      d,
      efcid,
      pos,
      pos,
      invweight,
      d.contact.solref[conid],
      d.contact.solimp[conid],
      includemargin,
      Jqvel,
      0.0,
    )


@wp.kernel
def _efc_contact_elliptic(
  m: types.Model,
  d: types.Data,
):
  conid, dimid = wp.tid()

  if conid >= d.ncon[0]:
    return

  condim = d.contact.dim[conid]

  if dimid > condim - 1:
    return

  includemargin = d.contact.includemargin[conid]
  pos = d.contact.dist[conid] - includemargin
  active = pos < 0.0

  if active:
    efcid = wp.atomic_add(d.nefc, 0, 1)
    worldid = d.contact.worldid[conid]
    d.efc.worldid[efcid] = worldid
    d.contact.efc_address[conid, dimid] = efcid

    geom = d.contact.geom[conid]
    body1 = m.geom_bodyid[geom[0]]
    body2 = m.geom_bodyid[geom[1]]

    cpos = d.contact.pos[conid]
    frame = d.contact.frame[conid]

    # TODO(team): parallelize J and Jqvel computation?
    Jqvel = float(0.0)
    for i in range(m.nv):
      J = float(0.0)
      jac1p, jac1r = _jac(m, d, cpos, body1, i, worldid)
      jac2p, jac2r = _jac(m, d, cpos, body2, i, worldid)
      for xyz in range(3):
<<<<<<< HEAD
        jac1p, _ = support.jac(m, d, cpos, xyz, body1, i, worldid)
        jac2p, _ = support.jac(m, d, cpos, xyz, body2, i, worldid)
        jac_dif = jac2p - jac1p
        J += frame[dimid, xyz] * jac_dif
=======
        if dimid < 3:
          jac_dif = jac2p[xyz] - jac1p[xyz]
          J += frame[dimid, xyz] * jac_dif
        else:
          jac_dif = jac2r[xyz] - jac1r[xyz]
          J += frame[dimid - 3, xyz] * jac_dif
>>>>>>> ce0ecbcb

      d.efc.J[efcid, i] = J
      Jqvel += J * d.qvel[worldid, i]

    invweight = m.body_invweight0[body1, 0] + m.body_invweight0[body2, 0]

    ref = d.contact.solref[conid]
    pos_aref = pos

    if dimid > 0:
      solreffriction = d.contact.solreffriction[conid]

      # non-normal directions use solreffriction (if non-zero)
      if solreffriction[0] or solreffriction[1]:
        ref = solreffriction

      # TODO(team): precompute 1 / impratio
      invweight = invweight / m.opt.impratio
      friction = d.contact.friction[conid]

      if dimid > 1:
        fri0 = friction[0]
        frii = friction[dimid - 1]
        fri = fri0 * fri0 / (frii * frii)
        invweight *= fri

      pos_aref = 0.0

    _update_efc_row(
      m,
      d,
      efcid,
      pos_aref,
      pos,
      invweight,
      ref,
      d.contact.solimp[conid],
      includemargin,
      Jqvel,
      0.0,
    )


@event_scope
def make_constraint(m: types.Model, d: types.Data):
  """Creates constraint jacobians and other supporting data."""

  d.ne.zero_()
  d.nefc.zero_()
  d.nf.zero_()
  d.nl.zero_()

  if not (m.opt.disableflags & types.DisableBit.CONSTRAINT.value):
    d.efc.J.zero_()

    if not (m.opt.disableflags & types.DisableBit.EQUALITY.value):
      wp.launch(
        _efc_equality_connect,
        dim=(d.nworld, m.eq_connect_adr.size),
        inputs=[m, d],
      )
      wp.launch(
        _efc_equality_weld,
        dim=(d.nworld, m.eq_wld_adr.size),
        inputs=[m, d],
      )
      wp.launch(
        _efc_equality_joint,
        dim=(d.nworld, m.eq_jnt_adr.size),
        inputs=[m, d],
      )

    if not (m.opt.disableflags & types.DisableBit.FRICTIONLOSS.value):
      wp.launch(
        _efc_friction,
        dim=(d.nworld, m.nv),
        inputs=[m, d],
      )

    # limit
    if not (m.opt.disableflags & types.DisableBit.LIMIT.value):
      limit_ball = m.jnt_limited_ball_adr.size > 0
      if limit_ball:
        wp.launch(
          _efc_limit_ball,
          dim=(d.nworld, m.jnt_limited_ball_adr.size),
          inputs=[m, d],
        )

      limit_slide_hinge = m.jnt_limited_slide_hinge_adr.size > 0
      if limit_slide_hinge:
        wp.launch(
          _efc_limit_slide_hinge,
          dim=(d.nworld, m.jnt_limited_slide_hinge_adr.size),
          inputs=[m, d],
        )

      limit_tendon = m.tendon_limited_adr.size > 0
      if limit_tendon:
        wp.launch(
          _efc_limit_tendon,
          dim=(d.nworld, m.tendon_limited_adr.size),
          inputs=[m, d],
        )

      if limit_ball or limit_slide_hinge or limit_tendon:

        @wp.kernel
        def _update_nefc(d: types.Data):
          d.nefc[0] += d.nl[0]

        wp.launch(_update_nefc, dim=(1,), inputs=[d])

    # contact
    if not (m.opt.disableflags & types.DisableBit.CONTACT.value):
      if m.opt.cone == types.ConeType.PYRAMIDAL.value:
        wp.launch(
          _efc_contact_pyramidal,
          dim=(d.nconmax, 2 * (m.condim_max - 1) if m.condim_max > 1 else 1),
          inputs=[m, d],
        )
      elif m.opt.cone == types.ConeType.ELLIPTIC.value:
        wp.launch(_efc_contact_elliptic, dim=(d.nconmax, m.condim_max), inputs=[m, d])<|MERGE_RESOLUTION|>--- conflicted
+++ resolved
@@ -15,11 +15,8 @@
 
 import warp as wp
 
-<<<<<<< HEAD
+from . import math
 from . import support
-=======
-from . import math
->>>>>>> ce0ecbcb
 from . import types
 from .warp_util import event_scope
 
@@ -79,41 +76,6 @@
   d.efc.pos[efcid] = pos_aref + margin
   d.efc.margin[efcid] = margin
   d.efc.frictionloss[efcid] = frictionloss
-
-
-<<<<<<< HEAD
-=======
-@wp.func
-def _jac(
-  m: types.Model,
-  d: types.Data,
-  point: wp.vec3,
-  bodyid: wp.int32,
-  dofid: wp.int32,
-  worldid: wp.int32,
-) -> Tuple[wp.vec3f, wp.vec3f]:
-  dof_bodyid = m.dof_bodyid[dofid]
-  in_tree = int(dof_bodyid == 0)
-  parentid = bodyid
-  while parentid != 0:
-    if parentid == dof_bodyid:
-      in_tree = 1
-      break
-    parentid = m.body_parentid[parentid]
-
-  if not in_tree:
-    return wp.vec3f(0.0, 0.0, 0.0), wp.vec3f(0.0, 0.0, 0.0)
-
-  offset = point - wp.vec3(d.subtree_com[worldid, m.body_rootid[bodyid]])
-
-  cdof = d.cdof[worldid, dofid]
-  cdof_ang = wp.spatial_top(cdof)
-  cdof_lin = wp.spatial_bottom(cdof)
-
-  jacp = cdof_lin + wp.cross(cdof_ang, offset)
-  jacr = cdof_ang
-
-  return jacp, jacr
 
 
 @wp.kernel
@@ -155,8 +117,8 @@
   # compute Jacobian difference (opposite of contact: 0 - 1)
   Jqvel = wp.vec3f(0.0, 0.0, 0.0)
   for dofid in range(m.nv):  # TODO: parallelize
-    jacp1, _ = _jac(m, d, pos1, body1id, dofid, worldid)
-    jacp2, _ = _jac(m, d, pos2, body2id, dofid, worldid)
+    jacp1, _ = support.jac(m, d, pos1, body1id, dofid, worldid)
+    jacp2, _ = support.jac(m, d, pos2, body2id, dofid, worldid)
     j1mj2 = jacp1 - jacp2
     d.efc.J[efcid, dofid] = j1mj2[0]
     d.efc.J[efcid + 1, dofid] = j1mj2[1]
@@ -182,7 +144,6 @@
     )
 
 
->>>>>>> ce0ecbcb
 @wp.kernel
 def _efc_equality_joint(
   m: types.Model,
@@ -326,8 +287,8 @@
   Jqvelr = wp.vec3f(0.0, 0.0, 0.0)
 
   for dofid in range(m.nv):  # TODO: parallelize
-    jacp1, jacr1 = _jac(m, d, pos1, body1id, dofid, worldid)
-    jacp2, jacr2 = _jac(m, d, pos2, body2id, dofid, worldid)
+    jacp1, jacr1 = support.jac(m, d, pos1, body1id, dofid, worldid)
+    jacp2, jacr2 = support.jac(m, d, pos2, body2id, dofid, worldid)
 
     jacdifp = jacp1 - jacp2
     for i in range(wp.static(3)):
@@ -581,19 +542,11 @@
     for i in range(m.nv):
       J = float(0.0)
       Ji = float(0.0)
-      jac1p, jac1r = _jac(m, d, con_pos, body1, i, worldid)
-      jac2p, jac2r = _jac(m, d, con_pos, body2, i, worldid)
+      jac1p, jac1r = support.jac(m, d, con_pos, body1, i, worldid)
+      jac2p, jac2r = support.jac(m, d, con_pos, body2, i, worldid)
       jacp_dif = jac2p - jac1p
       for xyz in range(3):
-<<<<<<< HEAD
-        jac1p, jac1r = support.jac(m, d, con_pos, xyz, body1, i, worldid)
-        jac2p, jac2r = support.jac(m, d, con_pos, xyz, body2, i, worldid)
-        jacp_dif = jac2p - jac1p
-
-        J += frame[0, xyz] * jacp_dif
-=======
         J += frame[0, xyz] * jacp_dif[xyz]
->>>>>>> ce0ecbcb
 
         if condim > 1:
           if dimid2 < 3:
@@ -661,22 +614,15 @@
     Jqvel = float(0.0)
     for i in range(m.nv):
       J = float(0.0)
-      jac1p, jac1r = _jac(m, d, cpos, body1, i, worldid)
-      jac2p, jac2r = _jac(m, d, cpos, body2, i, worldid)
+      jac1p, jac1r = support.jac(m, d, cpos, body1, i, worldid)
+      jac2p, jac2r = support.jac(m, d, cpos, body2, i, worldid)
       for xyz in range(3):
-<<<<<<< HEAD
-        jac1p, _ = support.jac(m, d, cpos, xyz, body1, i, worldid)
-        jac2p, _ = support.jac(m, d, cpos, xyz, body2, i, worldid)
-        jac_dif = jac2p - jac1p
-        J += frame[dimid, xyz] * jac_dif
-=======
         if dimid < 3:
           jac_dif = jac2p[xyz] - jac1p[xyz]
           J += frame[dimid, xyz] * jac_dif
         else:
           jac_dif = jac2r[xyz] - jac1r[xyz]
           J += frame[dimid - 3, xyz] * jac_dif
->>>>>>> ce0ecbcb
 
       d.efc.J[efcid, i] = J
       Jqvel += J * d.qvel[worldid, i]
