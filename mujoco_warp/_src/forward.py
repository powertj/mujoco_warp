--- conflicted
+++ resolved
@@ -412,13 +412,8 @@
 
   smooth.kinematics(m, d)
   smooth.com_pos(m, d)
-<<<<<<< HEAD
-  # TODO(team): smooth.camlight
+  smooth.camlight(m, d)
   smooth.tendon(m, d)
-=======
-  smooth.camlight(m, d)
-  # TODO(team): smooth.tendon
->>>>>>> 12f11243
   smooth.crb(m, d)
   smooth.factor_m(m, d)
   collision_driver.collision(m, d)
