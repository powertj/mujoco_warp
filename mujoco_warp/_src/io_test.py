# Copyright 2025 The Newton Developers
#
# Licensed under the Apache License, Version 2.0 (the "License");
# you may not use this file except in compliance with the License.
# You may obtain a copy of the License at
#
#     http://www.apache.org/licenses/LICENSE-2.0
#
# Unless required by applicable law or agreed to in writing, software
# distributed under the License is distributed on an "AS IS" BASIS,
# WITHOUT WARRANTIES OR CONDITIONS OF ANY KIND, either express or implied.
# See the License for the specific language governing permissions and
# limitations under the License.
# ==============================================================================

"""Tests for io functions."""

import mujoco
import numpy as np
import warp as wp
from absl.testing import absltest
from etils import epath

import mujoco_warp as mjwarp


class IOTest(absltest.TestCase):
  def test_equality(self):
    mjm = mujoco.MjModel.from_xml_string("""
    <mujoco>
      <worldbody>
        <body name="body1">
          <geom type="sphere" size=".1"/>
          <freejoint/>
        </body>
        <body name="body2">
          <geom type="sphere" size=".1"/>
          <freejoint/>
        </body>
        <body>
          <site name="site1"/>
          <geom type="sphere" size=".1"/>
          <joint name="slide1" type="slide"/>
          <body>
            <site name="site2"/>
            <geom type="sphere" size=".1"/>
            <joint name="slide2" type="slide"/>
          </body>
        </body>
      </worldbody>  
      <tendon>
        <spatial name="tendon1">
          <site site="site1"/>
          <site site="site2"/>
        </spatial>
        <spatial name="tendon2">
          <site site="site1"/>
          <site site="site2"/>
        </spatial>
      </tendon>
      <equality>
        <connect body1="body1" body2="body2" anchor="0 0 0"/>
        <weld body1="body1" body2="body2"/> 
        <joint joint1="slide1" joint2="slide2"/>
        <tendon tendon1="tendon1" tendon2="tendon2"/>
      </equality>              
    </mujoco>
    """)

    with self.assertRaises(NotImplementedError):
      mjwarp.put_model(mjm)

    # TODO(team): flex

  def test_sensor(self):
    mjm = mujoco.MjModel.from_xml_string("""
      <mujoco>
        <worldbody>
          <body>
            <geom type="sphere" size=".1"/>
            <joint name="slide" type="slide"/>
          </body>
        </worldbody>   
        <sensor>
          <jointpos joint="slide"/>                      
        </sensor> 
      </mujoco>
    """)

    with self.assertRaises(NotImplementedError):
      mjwarp.put_model(mjm)

  def test_tendon(self):
    mjm = mujoco.MjModel.from_xml_string("""
      <mujoco>
        <worldbody>
          <body>          
            <geom type="sphere" size=".1"/>
            <site name="site0"/>
            <joint name="slide" type="slide"/>
            <body pos="0 0 .1">
              <geom type="sphere" size=".1"/>
              <site name="site1"/>
            </body>
          </body>
        </worldbody>  
        <tendon>
          <spatial>
            <site site="site0"/>
            <site site="site1"/>
          </spatial>                      
        </tendon>              
      </mujoco>
    """)

    with self.assertRaises(NotImplementedError):
      mjwarp.put_model(mjm)

<<<<<<< HEAD
  def test_dense(self):
    path = epath.resource_path("mujoco_warp") / "test_data/humanoid/n_humanoids.xml"
    mjm = mujoco.MjModel.from_xml_path(path.as_posix())

    with self.assertRaises(ValueError):
=======
  def test_actuator_trntype(self):
    mjm = mujoco.MjModel.from_xml_string("""
      <mujoco>
        <worldbody>
          <body name="body">          
            <geom type="sphere" size=".1"/>
            <site name="site0"/>
            <joint type="slide"/>
          </body>
          <site name="site1"/>
        </worldbody>  
        <tendon>
          <spatial name="tendon">
            <site site="site0"/>
            <site site="site1"/>
          </spatial>                      
        </tendon>
        <actuator>
          <general cranksite="site0" slidersite="site1" cranklength=".1"/>
          <general tendon="tendon"/>
          <general site="site0" refsite="site1"/>
          <general body="body" ctrlrange="0 1"/>
        </actuator>           
      </mujoco>
    """)

    with self.assertRaises(NotImplementedError):
      mjwarp.put_model(mjm)

  def test_actuator_dyntype(self):
    mjm = mujoco.MjModel.from_xml_string("""
      <mujoco>
        <worldbody>
          <body>          
            <geom type="sphere" size=".1"/>
            <joint name="slide" type="slide"/>
          </body>
        </worldbody>  
        <actuator>
          <general joint="slide" dyntype="integrator"/>
          <general joint="slide" dyntype="filter"/>
          <general joint="slide" dyntype="muscle"/>
        </actuator>
      </mujoco>
    """)

    with self.assertRaises(NotImplementedError):
      mjwarp.put_model(mjm)

  def test_actuator_gaintype(self):
    mjm = mujoco.MjModel.from_xml_string("""
      <mujoco>
        <worldbody>
          <site name="siteworld"/>
          <body>          
            <geom type="sphere" size=".1"/>
            <site name="site0"/>
            <joint name="slide" type="slide"/>
          </body>
        </worldbody>  
        <tendon>
          <spatial name="tendon">
            <site site="siteworld"/>
            <site site="site0"/>
          </spatial>                      
        </tendon>
        <actuator>
          <muscle tendon="tendon" lengthrange="0 1"/>
        </actuator>
      </mujoco>
    """)

    with self.assertRaises(NotImplementedError):
      mjwarp.put_model(mjm)

  def test_actuator_biastype(self):
    mjm = mujoco.MjModel.from_xml_string("""
      <mujoco>
        <worldbody>
          <site name="siteworld"/>
          <body>          
            <geom type="sphere" size=".1"/>
            <site name="site0"/>
            <joint name="slide" type="slide"/>
          </body>
        </worldbody>  
        <tendon>
          <spatial name="tendon">
            <site site="siteworld"/>
            <site site="site0"/>
          </spatial>                      
        </tendon>
        <actuator>
          <muscle tendon="tendon" lengthrange="0 1"/>
        </actuator>
      </mujoco>
    """)

    with self.assertRaises(NotImplementedError):
      mjwarp.put_model(mjm)

  def test_option_physical_constants(self):
    mjm = mujoco.MjModel.from_xml_string("""
      <mujoco>
        <option wind="1 1 1" density="1" viscosity="1"/>
        <worldbody>
          <body>          
            <geom type="sphere" size=".1"/>
            <freejoint/>
          </body>
        </worldbody> 
    </mujoco>
    """)

    with self.assertRaises(NotImplementedError):
>>>>>>> 92e0a625
      mjwarp.put_model(mjm)


if __name__ == "__main__":
  wp.init()
  absltest.main()<|MERGE_RESOLUTION|>--- conflicted
+++ resolved
@@ -116,13 +116,13 @@
     with self.assertRaises(NotImplementedError):
       mjwarp.put_model(mjm)
 
-<<<<<<< HEAD
   def test_dense(self):
     path = epath.resource_path("mujoco_warp") / "test_data/humanoid/n_humanoids.xml"
     mjm = mujoco.MjModel.from_xml_path(path.as_posix())
 
     with self.assertRaises(ValueError):
-=======
+      mjwarp.put_model(mjm)
+      
   def test_actuator_trntype(self):
     mjm = mujoco.MjModel.from_xml_string("""
       <mujoco>
@@ -238,7 +238,6 @@
     """)
 
     with self.assertRaises(NotImplementedError):
->>>>>>> 92e0a625
       mjwarp.put_model(mjm)
 
 
