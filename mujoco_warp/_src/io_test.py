--- conflicted
+++ resolved
@@ -115,18 +115,6 @@
     with self.assertRaises(NotImplementedError):
       mjwarp.put_model(mjm)
 
-<<<<<<< HEAD
-  def test_option_physical_constants(self):
-    mjm = mujoco.MjModel.from_xml_string("""
-      <mujoco>
-        <option wind="1 1 1" density="1" viscosity="1"/>
-        <worldbody>
-          <body>          
-            <geom type="sphere" size=".1"/>
-            <freejoint/>
-          </body>
-        </worldbody>               
-=======
   def test_actuator_trntype(self):
     mjm = mujoco.MjModel.from_xml_string("""
       <mujoco>
@@ -222,8 +210,23 @@
         <actuator>
           <muscle tendon="tendon" lengthrange="0 1"/>
         </actuator>
->>>>>>> 0b5b89bb
-      </mujoco>
+      </mujoco>
+    """)
+
+    with self.assertRaises(NotImplementedError):
+      mjwarp.put_model(mjm)
+
+  def test_option_physical_constants(self):
+    mjm = mujoco.MjModel.from_xml_string("""
+      <mujoco>
+        <option wind="1 1 1" density="1" viscosity="1"/>
+        <worldbody>
+          <body>          
+            <geom type="sphere" size=".1"/>
+            <freejoint/>
+          </body>
+        </worldbody> 
+    </mujoco>
     """)
 
     with self.assertRaises(NotImplementedError):
