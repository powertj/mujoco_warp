--- conflicted
+++ resolved
@@ -44,13 +44,11 @@
   if mjm.ntendon > 0:
     raise NotImplementedError("Tendons are unsupported.")
 
-<<<<<<< HEAD
   if mjm.nplugin > 0:
     raise NotImplementedError("Plugins are unsupported.")
-=======
+
   if mjm.nflex > 0:
     raise NotImplementedError("Flexes are unsupported.")
->>>>>>> e4261f92
 
   # check options
   if mjm.opt.integrator not in set(types.IntegratorType):
