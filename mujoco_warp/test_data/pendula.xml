--- conflicted
+++ resolved
@@ -159,13 +159,8 @@
     <motor gear="275" joint="joint3" name="act5"/>
     <motor gear="150" joint="joint15" name="act6"/>
     <motor gear="150" joint="joint16" name="act7"/>
-<<<<<<< HEAD
     <motor gear="150" joint="joint17" name="act8"/>
-    <!-- <position tendon="tendon_2" kp="100"/> -->
-=======
-    <motor gear="150" joint="joint17" name="act8"/> -->
     <position tendon="tendon_2" kp="100"/>
->>>>>>> 4019ef86
     <motor gear="2 3 4" jointinparent="joint1"/>
     <motor gear="5 6 7 8 9 10" jointinparent="freejoint"/>
   </actuator>
